/*******************************************************************************
* @file     octopus_task_manager_system.h
* @brief    Provides system management functions for task manager, including 
*           version information, state machine management, and MCU update states.
*
* This header file defines the necessary API to manage the system state 
* within the Octopus Task Manager framework. It includes management of the 
* main control state machine, MCU update states, and platform-specific state 
* transitions for the system's MPU (Microprocessor Unit) and boot sequence.
*
* The file also includes macros for versioning and the system's state 
* definitions to aid in the initialization, startup, and state transitions of 
* the task manager. Additionally, the system status for various stages of 
* application execution is provided.
*
* @note     This file assumes the use of platform-specific configurations 
*           for the task manager's operation and MCU update procedures.
*
* @version  1.0.0
* @date     2024-12-09
* @author   Octopus Team
*******************************************************************************/



#ifndef __OCTOPUS_TASK_MANAGER_SYSTEM_H__
#define __OCTOPUS_TASK_MANAGER_SYSTEM_H__

/*******************************************************************************
 * INCLUDES
 ******************************************************************************/
#include "octopus_platform.h"

#ifdef __cplusplus
extern "C"{
#endif

/*******************************************************************************
 * MACROS
 ******************************************************************************/

/**
 * @brief Version information.
 */
#define OTMS_VERSION "V1.0.0" /**< Current version of the Task Manager System. */
#define OTMS_RELEASE_DATA_TIME  __DATE__ " " __TIME__ /**< Compilation date and time. */

/**
 * @brief Version strings for the application, hardware, and project.
 */
#define APP_VER_STR "V1.0.0"  /**< Application version. */
#define HW_VER_STR  "V1.0.0"  /**< Hardware version. */
#define PRJ_VER_STR "KD070E01" /**< Project version. */
#define VER_STR "MCU:"APP_VER_STR"HW:"HW_VER_STR"PRJ:"PRJ_VER_STR"\n" /**< Combined version string. */

/***********************************************************************************
 * @brief Task Manager state machine modes.
 */
#define TASK_MANAGER_STATE_MACHINE_MCU 1 /**< Main control mode. */
//#define TASK_MANAGER_STATE_MACHINE_SOC 1 /**< (Reserved) SOC mode. */

#define TASK_MANAGER_STATE_MACHINE_SIF 1 /**< Secondary interface mode. */
#define TASK_MANAGER_STATE_MACHINE_BLE 1 
//#define TASK_MANAGER_STATE_MACHINE_BMS 1 
<<<<<<< HEAD
#define TASK_MANAGER_STATE_MACHINE_KEY 1 
=======
//#define TASK_MANAGER_STATE_MACHINE_KEY 1 
>>>>>>> 3535d2b9
#define TASK_MANAGER_STATE_MACHINE_UPDATE 1 


/**
 * @brief System MPU (Microprocessor Unit) state definitions.
 */
#define SYSTEM_MPU_STATE_INIT           (0x00) /**< Initial state. */
#define SYSTEM_MPU_STATE_ENTER_PLAY     (0x01) /**< Entering playback animation. */
#define SYSTEM_MPU_STATE_ENTER_FINISH   (0x02) /**< Playback animation complete. */
#define SYSTEM_MPU_STATE_COMPLETED      (0x03) /**< Loading completed. */
#define SYSTEM_MPU_STATE_LEAVE_PLAY     (0x04) /**< Exiting playback animation. */
#define SYSTEM_MPU_STATE_LEAVE_FINISH   (0x05) /**< Exit animation complete. */

/*******************************************************************************
 * TYPEDEFS
 ******************************************************************************/

/**
 * @brief MCU (Microcontroller Unit) update state enumeration.
 */
typedef enum {
    MCU_UPDATE_ST_INIT          = (0x00), /**< Update initialization. */
    MCU_UPDATE_ST_CHECK_FILE    = (0x01), /**< Check update file. */
    MCU_UPDATE_ST_WAIT_CONFIRM  = (0x02), /**< Wait for update confirmation. */
    MCU_UPDATE_ST_START         = (0x03), /**< Start the update process. */
    MCU_UPDATE_ST_WAIT_BOOT     = (0x04), /**< Wait for MCU to boot. */
    MCU_UPDATE_ST_TRANSFER      = (0x05), /**< Transfer update data. */
    MCU_UPDATE_ST_COMPLETED     = (0x06), /**< Update completed successfully. */
    MCU_UPDATE_ST_FAILED        = (0x07), /**< Update failed. */
} mcu_update_state_t;

/**
 * @brief Mainboard (MB) state enumeration.
 */
typedef enum MB_STATE {
    MB_ST_INIT = 0,     /**< Initialization state. */
    MB_ST_LOWPOWER,     /**< Low-power state. */
    MB_ST_BOOTING,      /**< Booting state. */
    MB_ST_STANDBY,      /**< Standby state. */
    MB_ST_ON,           /**< Fully operational state. */
    MB_ST_PARTIAL,      /**< Partial operation state. */
    MB_ST_SHUTDOWN,     /**< Shutdown process. */
    MB_ST_OFF,          /**< Power-off state. */
    MB_ST_STOP,
} mb_state_t;

/*******************************************************************************
 * GLOBAL FUNCTIONS DECLARATION
 ******************************************************************************/

/**
 * @brief Initialize the application system.
 */
void app_system_init_running(void);

/**
 * @brief Start running the application system.
 */
void app_system_start_running(void);

/**
 * @brief Assert and maintain the running state of the application system.
 */
void app_system_assert_running(void);

/**
 * @brief Execute the main running logic of the application system.
 */
void app_system_running(void);

/**
 * @brief Post-run procedures for the application system.
 */
void app_system_post_running(void);

/**
 * @brief Stop the application system.
 */
void app_system_stop_running(void);

/**
 * @brief Set the current MPU (Microprocessor Unit) status.
 * @param status Status value to set.
 */
void system_set_mpu_status(uint8_t status);

/**
 * @brief Get the power-off request status.
 * @return True if power-off is requested, false otherwise.
 */
bool system_get_power_off_req(void);

/**
 * @brief Get the current MPU (Microprocessor Unit) status.
 * @return Current MPU status.
 */
uint8_t system_get_mpu_status(void);

/**
 * @brief Perform a handshake with the application layer.
 */
void system_handshake_with_app(void);

/**
 * @brief Perform a handshake with the MCU (Microcontroller Unit).
 */
void system_handshake_with_mcu(void);

/**
 * @brief Get the current mainboard state.
 * @return Current mainboard state.
 */
mb_state_t system_get_mb_state(void);

#ifdef __cplusplus
}
#endif

#endif /* __OCTOPUS_TASK_MANAGER_SYSTEM_H__ */
<|MERGE_RESOLUTION|>--- conflicted
+++ resolved
@@ -62,11 +62,7 @@
 #define TASK_MANAGER_STATE_MACHINE_SIF 1 /**< Secondary interface mode. */
 #define TASK_MANAGER_STATE_MACHINE_BLE 1 
 //#define TASK_MANAGER_STATE_MACHINE_BMS 1 
-<<<<<<< HEAD
-#define TASK_MANAGER_STATE_MACHINE_KEY 1 
-=======
 //#define TASK_MANAGER_STATE_MACHINE_KEY 1 
->>>>>>> 3535d2b9
 #define TASK_MANAGER_STATE_MACHINE_UPDATE 1 
 
 
